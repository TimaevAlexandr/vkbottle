<p align="center">
  <a href="https://github.com/vkbottle/vkbottle">
    <img width="150px" height="150px" alt="VKBottle" src="https://raw.githubusercontent.com/vkbottle/vkbottle/master/docs/logo.svg">
  </a>
</p>
<h1 align="center">
  VKBottle
</h1>
<p align="center">
    <em><b>Кастомизируемый, быстрый и удобный фреймворк для работы с VK API</b></em>
</p>
<p align="center">
  <img alt="GitHub Workflow Status" src="https://img.shields.io/github/actions/workflow/status/vkbottle/vkbottle/push-build.yml">
  <img alt="PyPI - Downloads" src="https://img.shields.io/pypi/dw/vkbottle">
  <img alt="GitHub issues by-label" src="https://img.shields.io/github/issues/vkbottle/vkbottle/bug">
  <img alt="PyPI" src="https://img.shields.io/pypi/v/vkbottle?color=green&label=PyPI">
</p>

## Hello World

```python
from vkbottle.bot import Bot

bot = Bot("GroupToken")

@bot.on.message()
async def handler(_) -> str:
    return "Hello world!"

bot.run_forever()
```

[Смотреть больше примеров!](https://github.com/vkbottle/vkbottle/tree/master/examples)

## Документация

[Туториал для новичков](https://vkbottle.rtfd.io/ru/latest/tutorial/)\
[Техническая документация](https://vkbottle.rtfd.io/ru/latest)

## Установка

Установить новейшую версию можно командой:

```shell
pip install vkbottle
```

Если вы ищете старые версии:

- [`3.x`](https://github.com/vkbottle/vkbottle/tree/v3.0)
- [`2.x`](https://github.com/vkbottle/vkbottle/tree/v2.0)

## Contributing

ПР поддерживаются! Перед созданием пулл реквеста ознакомьтесь с [CONTRIBUTION_GUIDE](CONTRIBUTION_GUIDE.md). Нам приятно видеть ваш вклад в развитие фреймворка.\
<<<<<<< HEAD
Задавайте вопросы в блоке Issues или на нашем [**форуме в Telegram**](https://t.me/botoforum)!
=======
Задавайте вопросы в блоке Issues или в [**чате Telegram**](https://t.me/vkbottle_ru)!


Мейнтейнеры: [click](https://github.com/vkbottle/vkbottle/graphs/contributors)
>>>>>>> e20d1d41

## Лицензия

Copyright © 2019-2023 [timoniq](https://github.com/timoniq).\
Copyright © 2022 [FeeeeK](https://github.com/FeeeeK).\
Этот проект имеет [MIT](https://github.com/vkbottle/vkbottle/blob/master/LICENSE) лицензию.<|MERGE_RESOLUTION|>--- conflicted
+++ resolved
@@ -53,14 +53,9 @@
 ## Contributing
 
 ПР поддерживаются! Перед созданием пулл реквеста ознакомьтесь с [CONTRIBUTION_GUIDE](CONTRIBUTION_GUIDE.md). Нам приятно видеть ваш вклад в развитие фреймворка.\
-<<<<<<< HEAD
 Задавайте вопросы в блоке Issues или на нашем [**форуме в Telegram**](https://t.me/botoforum)!
-=======
-Задавайте вопросы в блоке Issues или в [**чате Telegram**](https://t.me/vkbottle_ru)!
-
 
 Мейнтейнеры: [click](https://github.com/vkbottle/vkbottle/graphs/contributors)
->>>>>>> e20d1d41
 
 ## Лицензия
 
